import React, { useState, useEffect } from 'react';
import { useLocation } from 'wouter';
import { useQuery } from '@tanstack/react-query';
import { apiRequest } from '@/lib/queryClient';
import { Card, CardContent, CardDescription, CardHeader, CardTitle } from '@/components/ui/card';
import { Button } from '@/components/ui/button';
import { Badge } from '@/components/ui/badge';
import { Tabs, TabsContent, TabsList, TabsTrigger } from '@/components/ui/tabs';
import { ArrowLeft, MapPin, DollarSign, Clock, ShoppingCart } from 'lucide-react';
import { useToast } from '@/hooks/use-toast';
import BottomNavigation from '@/components/layout/BottomNavigation';

interface ShoppingItem {
  id: number;
  productName: string;
  quantity: number;
  unit: string;
  suggestedPrice: number;
  suggestedRetailer: {
    id: number;
    name: string;
    logoColor: string;
  };
}

interface PlanData {
  totalCost: number;
  estimatedTime: string;
  stores: Array<{
    retailer: {
      id: number;
      name: string;
      logoColor: string;
    };
    items: ShoppingItem[];
    subtotal: number;
  }>;
}

const PlanDetails: React.FC = () => {
  const [location, navigate] = useLocation();
  const { toast } = useToast();
  const searchParams = new URLSearchParams(location.split('?')[1] || '');
  const [selectedPlanType, setSelectedPlanType] = useState(
    searchParams.get('planType') || 'single-store'
  );

  const listId = searchParams.get('listId') || '1';

  // Fetch shopping list items
  const { data: shoppingItems, isLoading, error } = useQuery({
    queryKey: ['shopping-items', listId],
    queryFn: async () => {
      const response = await apiRequest('GET', `/api/shopping-lists/${listId}`);
      const data = await response.json();
      return data.items || [];
    },
  });

  // Generate plan data based on shopping items and plan type
  const generatePlanData = (items: ShoppingItem[], planType: string): PlanData => {
    if (!items || items.length === 0) {
      return { totalCost: 0, estimatedTime: '0 min', stores: [] };
    }

    switch (planType) {
      case 'single-store':
        // Find the most common retailer
        const retailerCounts = items.reduce((acc, item) => {
          if (item.suggestedRetailer?.id) {
            const retailerId = item.suggestedRetailer.id;
            acc[retailerId] = (acc[retailerId] || 0) + 1;
          }
          return acc;
        }, {} as Record<number, number>);

        const retailerKeys = Object.keys(retailerCounts);
        if (retailerKeys.length === 0) {
          return { totalCost: 0, estimatedTime: '0 min', stores: [] };
        }

        const mostCommonRetailerId = retailerKeys.reduce((a, b) =>
          retailerCounts[Number(a)] > retailerCounts[Number(b)] ? a : b
        );

        const primaryRetailer = items.find(item => 
          item.suggestedRetailer?.id === Number(mostCommonRetailerId)
        )?.suggestedRetailer;

        if (!primaryRetailer) {
          return { totalCost: 0, estimatedTime: '0 min', stores: [] };
        }

        return {
          totalCost: items.reduce((sum, item) => sum + (item.suggestedPrice || 0) * item.quantity, 0),
          estimatedTime: '25-35 min',
          stores: [{
            retailer: primaryRetailer!,
            items: items,
            subtotal: items.reduce((sum, item) => sum + (item.suggestedPrice || 0) * item.quantity, 0)
          }]
        };

      case 'multi-store':
        // Group by retailer for best prices
        const storeGroups = items.reduce((acc, item) => {
          if (item.suggestedRetailer?.id) {
            const retailerId = item.suggestedRetailer.id;
            if (!acc[retailerId]) {
              acc[retailerId] = {
                retailer: item.suggestedRetailer,
                items: [],
                subtotal: 0
              };
            }
            acc[retailerId].items.push(item);
            acc[retailerId].subtotal += (item.suggestedPrice || 0) * item.quantity;
          }
          return acc;
        }, {} as Record<number, any>);

        return {
          totalCost: Object.values(storeGroups).reduce((sum: number, store: any) => sum + store.subtotal, 0),
          estimatedTime: '45-60 min',
          stores: Object.values(storeGroups)
        };

      case 'balanced':
        // Balance between convenience and savings
        const balancedStores = items.reduce((acc, item) => {
          if (item.suggestedRetailer?.id) {
            const retailerId = item.suggestedRetailer.id;
            if (!acc[retailerId]) {
              acc[retailerId] = {
                retailer: item.suggestedRetailer,
                items: [],
                subtotal: 0
              };
            }
            acc[retailerId].items.push(item);
            acc[retailerId].subtotal += (item.suggestedPrice || 0) * item.quantity;
          }
          return acc;
        }, {} as Record<number, any>);

        // Limit to 2 stores maximum for balance
        const topStores = Object.values(balancedStores)
          .sort((a: any, b: any) => b.subtotal - a.subtotal)
          .slice(0, 2);

        return {
          totalCost: topStores.reduce((sum: number, store: any) => sum + store.subtotal, 0),
          estimatedTime: '35-45 min',
          stores: topStores
        };

      default:
        return { totalCost: 0, estimatedTime: '0 min', stores: [] };
    }
  };

  const planData = generatePlanData(shoppingItems || [], selectedPlanType);

  const formatPrice = (price: number) => {
    return `$${(price / 100).toFixed(2)}`;
  };

  // Fetch deals for price comparison
  const { data: deals } = useQuery({
    queryKey: ['/api/deals'],
    staleTime: 5 * 60 * 1000, // 5 minutes
  });

  // Filter deals by retailer for current plan
  const getDealsForRetailer = (retailerId: number) => {
    return deals?.filter((deal: any) => deal.retailerId === retailerId) || [];
  };

  if (isLoading) {
    return (
      <div className="flex items-center justify-center min-h-screen">
        <div className="text-lg">Loading your shopping plan...</div>
      </div>
    );
  }

  if (error) {
    return (
      <div className="flex items-center justify-center min-h-screen">
        <div className="text-lg text-red-600">Error loading shopping list: {error.message}</div>
      </div>
    );
  }

  if (!shoppingItems || shoppingItems.length === 0) {
    return (
      <div className="flex items-center justify-center min-h-screen">
        <div className="text-lg">No items found in shopping list</div>
      </div>
    );
  }

  const handleOrderOnline = async () => {
    if (!selectedPlanType) {
      toast({
        title: "Please select a plan type first",
        variant: "destructive"
      });
      return;
    }

    const enhancedPlanData = {
      ...planData,
      planType: selectedPlanType === 'single-store' ? 'Single Store' :
               selectedPlanType === 'multi-store' ? 'Multi-Store Best Value' :
               selectedPlanType === 'balanced' ? 'Balanced Plan' : 'Shopping Plan',
      selectedPlanType: selectedPlanType,
      listId: listId
    };

    // Store plan data for the order page
    sessionStorage.setItem('shoppingPlanData', JSON.stringify(enhancedPlanData));
    sessionStorage.setItem('shoppingListId', listId);

    console.log('Order Online clicked with planData:', planData);

    // For multi-store plans, handle mobile differently
    if (planData.stores && planData.stores.length > 1) {
      // Check if user is on mobile device
      const isMobile = /Android|webOS|iPhone|iPad|iPod|BlackBerry|IEMobile|Opera Mini/i.test(navigator.userAgent) || window.innerWidth <= 768;

      if (isMobile) {
        // On mobile, process stores one by one with user confirmation
        let currentStoreIndex = 0;

        const processNextStore = async () => {
          if (currentStoreIndex >= planData.stores.length) {
            toast({
              title: "All Stores Processed",
              description: `Successfully set up ${planData.stores.length} retailer carts`,
              duration: 4000
            });
            return;
          }

          const store = planData.stores[currentStoreIndex];
          currentStoreIndex++;

          try {
            const affiliateData = {
              source: 'smartcart',
              planId: `${listId}-${Date.now()}`,
              affiliateId: 'smartcart-affiliate-001',
              trackingParams: {
                listId,
                planType: selectedPlanType,
                totalItems: store.items.length,
                estimatedValue: store.subtotal,
                retailerId: store.retailer.id
              }
            };

            const response = await fetch('/api/retailers/add-to-cart', {
              method: 'POST',
              headers: {
                'Content-Type': 'application/json',
              },
              body: JSON.stringify({
                retailerId: store.retailer.id,
                items: store.items.map(item => ({
                  productName: item.productName,
                  quantity: item.quantity,
                  unit: item.unit,
                  estimatedPrice: item.suggestedPrice
                })),
                affiliateData,
                userInfo: {
                  userId: 1,
                  listId: listId
                }
              })
            });

            const result = await response.json();

            if (response.ok) {
              const urlParams = new URLSearchParams(result.cartUrl.split('?')[1] || '');
              const demoCartUrl = `/retailer-cart-demo?${urlParams.toString()}&retailer=${encodeURIComponent(store.retailer.name.toLowerCase().replace(/\s+/g, ''))}`;

              toast({
                title: `${store.retailer.name} Cart Ready`,
                description: `${store.items.length} items added. Tap to open cart.`,
                action: {
                  label: "Open Cart",
                  onClick: () => {
                    window.location.href = demoCartUrl;
                  }
                },
                duration: 8000
              });

              // Auto-process next store if user doesn't interact
              setTimeout(processNextStore, 8000);
            } else {
              toast({
                title: "Cart Error",
                description: `Failed to add items to ${store.retailer.name}`,
                variant: "destructive"
              });
              setTimeout(processNextStore, 2000);
            }
          } catch (error) {
            console.error(`Error with ${store.retailer.name}:`, error);
            toast({
              title: "Integration Error",
              description: `Error connecting to ${store.retailer.name}`,
              variant: "destructive"
            });
            setTimeout(processNextStore, 2000);
          }
        };

        // Start processing stores
        processNextStore();
      } else {
        // Desktop: open multiple tabs as before
        let successCount = 0;

        for (let i = 0; i < planData.stores.length; i++) {
          const store = planData.stores[i];

          // Add a small delay between opening tabs to prevent browser blocking
          setTimeout(async () => {
            try {
              const affiliateData = {
                source: 'smartcart',
                planId: `${listId}-${Date.now()}`,
                affiliateId: 'smartcart-affiliate-001',
                trackingParams: {
                  listId,
                  planType: selectedPlanType,
                  totalItems: store.items.length,
                  estimatedValue: store.subtotal,
                  retailerId: store.retailer.id
                }
              };

              const response = await fetch('/api/retailers/add-to-cart', {
                method: 'POST',
                headers: {
                  'Content-Type': 'application/json',
                },
                body: JSON.stringify({
                  retailerId: store.retailer.id,
                  items: store.items.map(item => ({
                    productName: item.productName,
                    quantity: item.quantity,
                    unit: item.unit,
                    estimatedPrice: item.suggestedPrice
                  })),
                  affiliateData,
                  userInfo: {
                    userId: 1, // This would come from auth context in production
                    listId: listId
                  }
                })
              });

              const result = await response.json();

              if (response.ok) {
                console.log(`Cart prepared for ${store.retailer.name}:`, result.cartUrl);

                // Extract URL parameters and create demo cart URL
                const urlParams = new URLSearchParams(result.cartUrl.split('?')[1] || '');
                const demoCartUrl = `/retailer-cart-demo?${urlParams.toString()}&retailer=${encodeURIComponent(store.retailer.name.toLowerCase().replace(/\s+/g, ''))}`;

                // Use window.location.href instead of popup to avoid blocking
                setTimeout(() => {
                  window.location.href = demoCartUrl;
                }, i * 2000); // Stagger the redirects for multi-store

                successCount++;

                toast({
                  title: `${store.retailer.name} Cart Ready`,
                  description: `Redirecting to ${store.retailer.name} cart...`,
                  duration: 3000
                });
              } else {
                console.error(`Failed to add items to ${store.retailer.name} cart`);
                toast({
                  title: "Cart Error",
                  description: `Failed to add items to ${store.retailer.name} cart`,
                  variant: "destructive"
                });
              }
            } catch (error) {
              console.error(`Error with ${store.retailer.name}:`, error);
              toast({
                title: "Integration Error",
                description: `Error connecting to ${store.retailer.name}`,
                variant: "destructive"
              });
            }
          }, i * 1500); // 1.5 second delay between each store
        }

        // Show summary after all stores are processed
        setTimeout(() => {
          if (successCount > 0) {
            toast({
              title: "Multi-Store Cart Integration Complete",
              description: `Successfully prepared ${successCount} retailer cart${successCount > 1 ? 's' : ''} with your items. Check your browser tabs.`,
              duration: 6000
            });
          }
        }, planData.stores.length * 1500 + 1000);
      }
    } else {
      // Single store: direct cart integration
      const store = planData.stores?.[0];
      if (!store) {
        toast({
          title: "Error",
          description: "No store information available",
          variant: "destructive"
        });
        return;
      }

      try {
        const affiliateData = {
          source: 'smartcart',
          planId: `${listId}-${Date.now()}`,
          affiliateId: 'smartcart-affiliate-001',
          trackingParams: {
            listId,
            planType: selectedPlanType,
            totalItems: store.items.length,
            estimatedValue: store.subtotal,
            retailerId: store.retailer.id
          }
        };

        const response = await fetch('/api/retailers/add-to-cart', {
          method: 'POST',
          headers: {
            'Content-Type': 'application/json',
          },
          body: JSON.stringify({
            retailerId: store.retailer.id,
            items: store.items.map(item => ({
              productName: item.productName,
              quantity: item.quantity,
              unit: item.unit,
              estimatedPrice: item.suggestedPrice
            })),
            affiliateData,
            userInfo: {
              userId: 1, // This would come from auth context in production
              listId: listId
            }
          })
        });

        if (response.ok) {
          const result = await response.json();
          console.log(`Cart prepared for ${store.retailer.name}:`, result.cartUrl);

          // Extract URL parameters and create demo cart URL
          const urlParams = new URLSearchParams(result.cartUrl.split('?')[1] || '');
          const demoCartUrl = `/retailer-cart-demo?${urlParams.toString()}&retailer=${encodeURIComponent(store.retailer.name.toLowerCase().replace(/\s+/g, ''))}`;

          toast({
            title: "Cart Ready!",
            description: `Your items have been added to ${store.retailer.name} cart. Redirecting to cart...`,
            duration: 2000
          });

          // Redirect to demo cart page instead of popup
          setTimeout(() => {
            window.location.href = demoCartUrl;
          }, 1500);
        } else {
          toast({
            title: "Cart Error",
            description: `Failed to add items to ${store.retailer.name} cart`,
            variant: "destructive"
          });
        }
      } catch (error) {
        console.error(`Error with ${store.retailer.name}:`, error);
        toast({
          title: "Integration Error",
          description: `Error connecting to ${store.retailer.name}`,
          variant: "destructive"
        });
      }
    }
  };

  return (
    <div className="max-w-md mx-auto bg-white min-h-screen flex flex-col">
      {/* Header */}
      <div className="flex items-center gap-4 mb-6 p-4">
        <Button
          variant="ghost"
          size="sm"
          onClick={() => navigate('/shopping-list')}
          className="flex items-center gap-2"
        >
          <ArrowLeft className="h-4 w-4" />
          Back to Shopping List
        </Button>
        <h1 className="text-2xl font-bold">Shopping Plans</h1>
      </div>

      {/* Main Content */}
      <main className="flex-1 overflow-y-auto p-4 pb-20 space-y-6">

      {/* Plan Type Selector */}
      <Tabs value={selectedPlanType} onValueChange={setSelectedPlanType} className="w-full">
        <TabsList className="grid w-full grid-cols-3">
          <TabsTrigger value="single-store">Single Store</TabsTrigger>
          <TabsTrigger value="multi-store">Multi-Store</TabsTrigger>
          <TabsTrigger value="balanced">Balanced</TabsTrigger>
        </TabsList>

        <TabsContent value="single-store" className="space-y-4">
          <Card>
            <CardHeader>
              <CardTitle className="flex items-center gap-2">
                <ShoppingCart className="h-5 w-5" />
                Single Store Plan
              </CardTitle>
              <CardDescription>
                Shop everything at one store for maximum convenience
              </CardDescription>
            </CardHeader>
            <CardContent>
              <div className="grid grid-cols-3 gap-4 mb-6">
                <div className="text-center">
                  <div className="text-2xl font-bold text-green-600">{formatPrice(planData.totalCost)}</div>
                  <div className="text-sm text-gray-500">Total Cost</div>
                </div>
                <div className="text-center">
                  <div className="text-2xl font-bold text-blue-600">{planData.estimatedTime}</div>
                  <div className="text-sm text-gray-500">Est. Time</div>
                </div>
                <div className="text-center">
                  <div className="text-2xl font-bold text-purple-600">{planData.stores.length}</div>
                  <div className="text-sm text-gray-500">Store(s)</div>
                </div>
              </div>
            </CardContent>
          </Card>
        </TabsContent>

        <TabsContent value="multi-store" className="space-y-4">
          <Card>
            <CardHeader>
              <CardTitle className="flex items-center gap-2">
                <MapPin className="h-5 w-5" />
                Multi-Store Plan
              </CardTitle>
              <CardDescription>
                Get the best prices by shopping at multiple stores
              </CardDescription>
            </CardHeader>
            <CardContent>
              <div className="grid grid-cols-3 gap-4 mb-6">
                <div className="text-center">
                  <div className="text-2xl font-bold text-green-600">{formatPrice(planData.totalCost)}</div>
                  <div className="text-sm text-gray-500">Total Cost</div>
                </div>
                <div className="text-center">
                  <div className="text-2xl font-bold text-blue-600">{planData.estimatedTime}</div>
                  <div className="text-sm text-gray-500">Est. Time</div>
                </div>
                <div className="text-center">
                  <div className="text-2xl font-bold text-purple-600">{planData.stores.length}</div>
                  <div className="text-sm text-gray-500">Store(s)</div>
                </div>
              </div>
            </CardContent>
          </Card>
        </TabsContent>

        <TabsContent value="balanced" className="space-y-4">
          <Card>
            <CardHeader>
              <CardTitle className="flex items-center gap-2">
                <DollarSign className="h-5 w-5" />
                Balanced Plan
              </CardTitle>
              <CardDescription>
                Balance between savings and convenience
              </CardDescription>
            </CardHeader>
            <CardContent>
              <div className="grid grid-cols-3 gap-4 mb-6">
                <div className="text-center">
                  <div className="text-2xl font-bold text-green-600">{formatPrice(planData.totalCost)}</div>
                  <div className="text-sm text-gray-500">Total Cost</div>
                </div>
                <div className="text-center">
                  <div className="text-2xl font-bold text-blue-600">{planData.estimatedTime}</div>
                  <div className="text-sm text-gray-500">Est. Time</div>
                </div>
                <div className="text-center">
                  <div className="text-2xl font-bold text-purple-600">{planData.stores.length}</div>
                  <div className="text-sm text-gray-500">Store(s)</div>
                </div>
              </div>
            </CardContent>
          </Card>
        </TabsContent>
      </Tabs>

      {/* Action Buttons */}
      <div className="flex gap-4 mb-6">
        <div className="space-y-2 w-full">
          <div className="flex gap-3">
            <Button 
              className="flex-1 bg-blue-600 hover:bg-blue-700 text-white font-semibold shadow-lg"
              size="lg"
              onClick={() => {
                console.log('Start Shopping Route clicked with planData:', planData);

                if (!planData || !planData.stores || planData.stores.length === 0) {
                  toast({
                    title: "No Plan Data",
                    description: "Please select a plan type first",
                    variant: "destructive"
                  });
                  return;
                }

                const enhancedPlanData = {
                  ...planData,
                  planType: selectedPlanType === 'single-store' ? 'Single Store' :
                           selectedPlanType === 'multi-store' ? 'Multi-Store Best Value' :
                           selectedPlanType === 'balanced' ? 'Balanced Plan' : 'Shopping Plan',
                  selectedPlanType: selectedPlanType,
                  listId: listId
                };

                console.log('Enhanced plan data for navigation:', enhancedPlanData);

                // Store in sessionStorage as primary method
                sessionStorage.setItem('shoppingPlanData', JSON.stringify(enhancedPlanData));
                sessionStorage.setItem('shoppingListId', listId);
                sessionStorage.setItem('shoppingMode', 'instore');

                // Navigate with simple parameters to avoid URL corruption
                const targetUrl = `/shopping-route?listId=${listId}&mode=instore&fromPlan=true`;
                console.log('Navigating to:', targetUrl);

                // Use the navigate function instead of window.location for better routing
                navigate(targetUrl);

                toast({
                  title: "Loading Shopping Route",
                  description: "Preparing your optimized shopping route...",
                  duration: 2000
                });
<<<<<<< HEAD
                return;
              }

              const enhancedPlanData = {
                ...planData,
                planType: selectedPlanType === 'single-store' ? 'Single Store' :
                         selectedPlanType === 'multi-store' ? 'Multi-Store Best Value' :
                         selectedPlanType === 'balanced' ? 'Balanced Plan' : 'Shopping Plan',
                selectedPlanType: selectedPlanType,
                listId: listId
              };

              console.log('Enhanced plan data for navigation:', enhancedPlanData);

              // Store in sessionStorage as primary method
              sessionStorage.setItem('shoppingPlanData', JSON.stringify(enhancedPlanData));
              sessionStorage.setItem('shoppingListId', listId);
              sessionStorage.setItem('shoppingMode', 'instore');

              // Navigate with simple parameters to avoid URL corruption
              const targetUrl = `/shopping-route?listId=${listId}&mode=instore&fromPlan=true`;
              console.log('Navigating to:', targetUrl);

              // Use the navigate function instead of window.location for better routing
              navigate(targetUrl);

              toast({
                title: "Loading Shopping Route",
                description: "Preparing your optimized shopping route...",
                duration: 2000
              });
            }}
          >
            <ShoppingCart className="h-4 w-4 mr-2" />
            Start Shopping Route
          </Button>
=======
              }}
            >
              <ShoppingCart className="h-4 w-4 mr-2" />
              Begin Shopping
            </Button>
            <Button 
              className="flex-1 bg-green-600 hover:bg-green-700 text-white font-semibold shadow-lg"
              size="lg"
              onClick={handleOrderOnline}
            >
              <MapPin className="h-4 w-4 mr-2" />
              Order Online
            </Button>
          </div>
>>>>>>> 3aaaaad0
        </div>
      </div>

      {/* Store Details */}
      <div className="space-y-4">
        {planData.stores.map((store, index) => (
          <Card key={store.retailer.id}>
            <CardHeader>
              <CardTitle className="flex items-center justify-between">
                <div className="flex items-center gap-3">
                  <div 
                    className={`w-4 h-4 rounded-full bg-${store.retailer.logoColor}-500`}
                  />
                  <span>{store.retailer.name}</span>
                  <Badge variant="secondary">{store.items.length} items</Badge>
                </div>
                <div className="text-lg font-bold">{formatPrice(store.subtotal)}</div>
              </CardTitle>
            </CardHeader>
            <CardContent>
              <div className="space-y-2">
                {store.items.map((item) => (
                  <div key={item.id} className="flex items-center justify-between py-2 border-b last:border-b-0">
                    <div className="flex-1">
                      <div className="font-medium">{item.productName}</div>
                      <div className="text-sm text-gray-500">
                        {item.quantity} {item.unit.toLowerCase()}
                      </div>
                    </div>
                    <div className="text-right">
                      <div className="font-medium">{formatPrice(item.suggestedPrice * item.quantity)}</div>
                      <div className="text-sm text-gray-500">{formatPrice(item.suggestedPrice)} each</div>
                    </div>
                  </div>
                ))}
              </div>
            </CardContent>
          </Card>
        ))}
      </div>
      </main>

      <BottomNavigation activeTab="shop" />
    </div>
  );
};

export default PlanDetails;<|MERGE_RESOLUTION|>--- conflicted
+++ resolved
@@ -665,44 +665,6 @@
                   description: "Preparing your optimized shopping route...",
                   duration: 2000
                 });
-<<<<<<< HEAD
-                return;
-              }
-
-              const enhancedPlanData = {
-                ...planData,
-                planType: selectedPlanType === 'single-store' ? 'Single Store' :
-                         selectedPlanType === 'multi-store' ? 'Multi-Store Best Value' :
-                         selectedPlanType === 'balanced' ? 'Balanced Plan' : 'Shopping Plan',
-                selectedPlanType: selectedPlanType,
-                listId: listId
-              };
-
-              console.log('Enhanced plan data for navigation:', enhancedPlanData);
-
-              // Store in sessionStorage as primary method
-              sessionStorage.setItem('shoppingPlanData', JSON.stringify(enhancedPlanData));
-              sessionStorage.setItem('shoppingListId', listId);
-              sessionStorage.setItem('shoppingMode', 'instore');
-
-              // Navigate with simple parameters to avoid URL corruption
-              const targetUrl = `/shopping-route?listId=${listId}&mode=instore&fromPlan=true`;
-              console.log('Navigating to:', targetUrl);
-
-              // Use the navigate function instead of window.location for better routing
-              navigate(targetUrl);
-
-              toast({
-                title: "Loading Shopping Route",
-                description: "Preparing your optimized shopping route...",
-                duration: 2000
-              });
-            }}
-          >
-            <ShoppingCart className="h-4 w-4 mr-2" />
-            Start Shopping Route
-          </Button>
-=======
               }}
             >
               <ShoppingCart className="h-4 w-4 mr-2" />
@@ -717,7 +679,6 @@
               Order Online
             </Button>
           </div>
->>>>>>> 3aaaaad0
         </div>
       </div>
 
